--- conflicted
+++ resolved
@@ -52,11 +52,7 @@
     if (ctx.request._logging) return await next()
 
     // nologs
-<<<<<<< HEAD
     if (nolog && nolog.test(ctx.originalUrl)) return await next()
-=======
-    if (nolog && nolog.test(ctx.originalUrl)) return yield next()
->>>>>>> 3ee3af59
     if (thislogger.isLevelEnabled(level) || options.level === 'auto') {
       var start = new Date()
       var writeHead = ctx.response.writeHead
@@ -81,11 +77,7 @@
         }
       }
 
-<<<<<<< HEAD
       await next()
-=======
-      yield next()
->>>>>>> 3ee3af59
       // hook on end request to emit the log entry of the HTTP request.
       ctx.response.responseTime = new Date() - start
       // status code response level handling
